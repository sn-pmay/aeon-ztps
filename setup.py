# Copyright 2014-present, Apstra, Inc. All rights reserved.
#
# This source code is licensed under End User License Agreement found in the
# LICENSE file at http://www.apstra.com/community/eula

#
#  Copyright 2016-present, Apstra, Inc.  All rights reserved.
#
#  This source code is licensed under Community End User License Agreement
#  found in the LICENSE.txt file in the root directory of this source tree.
#

from setuptools import setup, find_packages
from setuptools.command.test import test as TestCommand
import sys

# parse requirements
req_lines = [line.strip() for line in open(
    'requirements.txt').readlines()]
install_reqs = list(filter(None, req_lines))

class Tox(TestCommand):
    def finalize_options(self):
        TestCommand.finalize_options(self)
        self.test_args = []
        self.test_suite = True
    def run_tests(self):
        import tox
        errcode = tox.cmdline(self.test_args)
        sys.exit(errcode)

setup(
    name="aeon-ztp",
<<<<<<< HEAD
    version="0.3.0",
=======
    version="0.3.1",
>>>>>>> 06547dd6
    author="Jeremy Schulman",
    author_email="jeremy@apstra.com",
    description=("AEON ZTP Server"),
    license="Apache 2.0",
    keywords="networking automation vendor-agnostic",
    packages=find_packages(exclude=["tests", ".*"]),
    include_package_data=True,
    install_requires=install_reqs,
    zip_safe=False,
    tests_require=['tox'],
    cmdclass = {'test': Tox},
    classifiers=[
        'Private :: Do Not Upload',
        'Development Status :: 3 - Alpha',
        'Intended Audience :: Developers',
        'Intended Audience :: Information Technology',
        'Intended Audience :: System Administrators',
        'Intended Audience :: Telecommunications Industry',
        'License :: OSI Approved :: Apache Software License',
        'Operating System :: OS Independent',
        'Programming Language :: Python',
        'Programming Language :: Python :: 2.7',
        'Topic :: Software Development :: Libraries',
        'Topic :: Software Development :: Libraries :: Application Frameworks',
        'Topic :: Software Development :: Libraries :: Python Modules',
        'Topic :: System :: Networking',
    ],
)<|MERGE_RESOLUTION|>--- conflicted
+++ resolved
@@ -31,11 +31,7 @@
 
 setup(
     name="aeon-ztp",
-<<<<<<< HEAD
-    version="0.3.0",
-=======
     version="0.3.1",
->>>>>>> 06547dd6
     author="Jeremy Schulman",
     author_email="jeremy@apstra.com",
     description=("AEON ZTP Server"),
